--- conflicted
+++ resolved
@@ -146,13 +146,11 @@
 
 	// Handle different resource types
 	switch strings.ToLower(resourceType) {
-<<<<<<< HEAD
+
 	case "jobs", "job":
 		return handleJobsGet(tw, clusters, resourceName, selector, showLabels, outputFormat, namespace, allNamespaces)
-=======
 	case "all":
 		return handleAllGet(tw, clusters, resourceName, selector, showLabels, outputFormat, namespace, allNamespaces)
->>>>>>> 7e31adf4
 	case "nodes", "node", "no":
 		return handleNodesGet(tw, clusters, resourceName, selector, showLabels, outputFormat)
 	case "pods", "pod", "po":
@@ -176,7 +174,6 @@
 	}
 }
 
-<<<<<<< HEAD
 func handleJobsGet(tw *tabwriter.Writer, clusters []cluster.ClusterInfo, resourceName, selector string, showLabels bool, outputFormat, namespace string, allNamespaces bool) error {
 	// Print header only once at the top
 	if allNamespaces {
@@ -260,7 +257,7 @@
 			}
 		}
 	}
-=======
+
 func handleAllGet(tw *tabwriter.Writer, clusters []cluster.ClusterInfo, resourceName, selector string, showLabels bool, outputFormat, namespace string, allNamespaces bool) error {
 	fmt.Println("==> Pods")
 	if err := handlePodsGet(tw, clusters, resourceName, selector, showLabels, outputFormat, namespace, allNamespaces); err != nil {
@@ -281,8 +278,6 @@
 		return err
 	}
 	tw.Flush()
-
->>>>>>> 7e31adf4
 	return nil
 }
 func handleNodesGet(tw *tabwriter.Writer, clusters []cluster.ClusterInfo, resourceName, selector string, showLabels bool, outputFormat string) error {
